--- conflicted
+++ resolved
@@ -17,8 +17,5 @@
 - Alek Storm (@alekstorm)
 
   - Implemented Python 2.7 support.
-<<<<<<< HEAD
   - Implemented HTTP/2 draft 10 support.
-=======
-  - Implemented server push.
->>>>>>> cb9529a8
+  - Implemented server push.