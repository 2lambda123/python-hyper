#!/usr/bin/env python
# -*- coding: utf-8 -*-
import itertools
import os
import re
import sys

try:
    from setuptools import setup
except ImportError:
    from distutils.core import setup

# Get the version
version_regex = r'__version__ = ["\']([^"\']*)["\']'
with open('hyper/__init__.py', 'r') as f:
    text = f.read()
    match = re.search(version_regex, text)

    if match:
        version = match.group(1)
    else:
        raise RuntimeError("No version number found!")

# Stealing this from Kenneth Reitz
if sys.argv[-1] == 'publish':
    os.system('python setup.py sdist upload')
    sys.exit()

py_version = sys.version_info[:2]

def resolve_install_requires():
    if py_version in [(2,7), (3,3)]:
        return ['pyOpenSSL>=0.14']
    return []

packages = ['hyper', 'hyper.http20']

setup(
    name='hyper',
    version=version,
    description='HTTP/2.0 for Python',
    long_description=open('README.rst').read() + '\n\n' + open('HISTORY.rst').read(),
    author='Cory Benfield',
    author_email='cory@lukasa.co.uk',
    url='http://hyper.rtfd.org',
    packages=packages,
    package_data={'': ['LICENSE', 'README.rst', 'CONTRIBUTORS.rst', 'HISTORY.rst', 'NOTICES']},
    package_dir={'hyper': 'hyper'},
    include_package_data=True,
    license='MIT License',
    classifiers=[
        'Development Status :: 3 - Alpha',
        'Intended Audience :: Developers',
        'License :: OSI Approved :: MIT License',
        'Programming Language :: Python',
        'Programming Language :: Python :: 2',
        'Programming Language :: Python :: 2.7',
        'Programming Language :: Python :: 3',
        'Programming Language :: Python :: 3.3',
<<<<<<< HEAD
    ],
    install_requires=resolve_install_requires(),
=======
        'Programming Language :: Python :: 3.4',
        'Programming Language :: Python :: Implementation :: CPython',
        'Programming Language :: Python :: Implementation :: PyPy',
    ]
>>>>>>> cb9529a8
)<|MERGE_RESOLUTION|>--- conflicted
+++ resolved
@@ -57,13 +57,9 @@
         'Programming Language :: Python :: 2.7',
         'Programming Language :: Python :: 3',
         'Programming Language :: Python :: 3.3',
-<<<<<<< HEAD
-    ],
-    install_requires=resolve_install_requires(),
-=======
         'Programming Language :: Python :: 3.4',
         'Programming Language :: Python :: Implementation :: CPython',
         'Programming Language :: Python :: Implementation :: PyPy',
-    ]
->>>>>>> cb9529a8
+    ],
+    install_requires=resolve_install_requires(),
 )