# -*- coding: utf-8 -*-
"""
hyper/common/connection
~~~~~~~~~~~~~~~~~~~~~~~

Hyper's HTTP/1.1 and HTTP/2 abstraction layer.
"""
from .exceptions import TLSUpgrade, HTTPUpgrade
from ..http11.connection import HTTP11Connection
from ..http20.connection import HTTP20Connection
from ..tls import H2_NPN_PROTOCOLS, H2C_PROTOCOL

class HTTPConnection(object):
    """
    An object representing a single HTTP connection to a server.

    This object behaves similarly to the Python standard library's
    ``HTTPConnection`` object, with a few critical differences.

    Most of the standard library's arguments to the constructor are not
    supported by hyper. Most optional parameters apply to *either* HTTP/1.1 or
    HTTP/2.

    :param host: The host to connect to. This may be an IP address or a
        hostname, and optionally may include a port: for example,
        ``'http2bin.org'``, ``'http2bin.org:443'`` or ``'127.0.0.1'``.
    :param port: (optional) The port to connect to. If not provided and one also
        isn't provided in the ``host`` parameter, defaults to 443.
    :param secure: (optional) Whether the request should use TLS. 
        Defaults to ``False`` for most requests, but to ``True`` for any
        request issued to port 443.
    :param window_manager: (optional) The class to use to manage flow control
        windows. This needs to be a subclass of the
        :class:`BaseFlowControlManager <hyper.http20.window.BaseFlowControlManager>`.
        If not provided,
        :class:`FlowControlManager <hyper.http20.window.FlowControlManager>`
        will be used.
    :param enable_push: (optional) Whether the server is allowed to push
        resources to the client (see
        :meth:`get_pushes() <hyper.HTTP20Connection.get_pushes>`).
    :param ssl_context: (optional) A class with custom certificate settings.
        If not provided then hyper's default ``SSLContext`` is used instead.
    """
    def __init__(self,
                 host,
                 port=None,
                 secure=None,
                 window_manager=None,
                 enable_push=False,
                 ssl_context=None,
                 **kwargs):

        self._host = host
        self._port = port
        self._h1_kwargs = {'secure': secure, 'ssl_context': ssl_context}
        self._h2_kwargs = {
            'window_manager': window_manager, 'enable_push': enable_push,
            'secure': secure, 'ssl_context': ssl_context
        }

        # Add any unexpected kwargs to both dictionaries.
        self._h1_kwargs.update(kwargs)
        self._h2_kwargs.update(kwargs)

        self._conn = HTTP11Connection(
            self._host, self._port, **self._h1_kwargs
        )

    def request(self, method, url, body=None, headers={}):
        """
        This will send a request to the server using the HTTP request method
        ``method`` and the selector ``url``. If the ``body`` argument is
        present, it should be string or bytes object of data to send after the
        headers are finished. Strings are encoded as UTF-8. To use other
        encodings, pass a bytes object. The Content-Length header is set to the
        length of the body field.

        :param method: The request method, e.g. ``'GET'``.
        :param url: The URL to contact, e.g. ``'/path/segment'``.
        :param body: (optional) The request body to send. Must be a bytestring
            or a file-like object.
        :param headers: (optional) The headers to send on the request.
        :returns: A stream ID for the request, or ``None`` if the request is
            made over HTTP/1.1.
        """
        try:
            return self._conn.request(
                method=method, url=url, body=body, headers=headers
            )
        except TLSUpgrade as e:
            # We upgraded in the NPN/ALPN handshake. We can just go straight to
            # the world of HTTP/2. Replace the backing object and insert the
            # socket into it.
            assert e.negotiated in H2_NPN_PROTOCOLS

            self._conn = HTTP20Connection(
                self._host, self._port, **self._h2_kwargs
            )
            self._conn._sock = e.sock

            # Because we skipped the connecting logic, we need to send the
            # HTTP/2 preamble.
            self._conn._send_preamble()

            return self._conn.request(
                method=method, url=url, body=body, headers=headers
            )

<<<<<<< HEAD
    def get_response(self):
        """
        Returns a response object.
        """
        try:
            return self._conn.get_response()
        except HTTPUpgrade as e:
            # We upgraded via the HTTP Upgrade mechanism. We can just 
            # go straight to the world of HTTP/2. Replace the backing object 
            # and insert the socket into it.
            assert e.negotiated == H2C_PROTOCOL
    
            self._conn = HTTP20Connection(
                self._host, self._port, **self._h2_kwargs
            )

            self._conn._sock = e.sock
            # stream id 1 is used by the upgrade request and response
            # and is half-closed by the client
            self._conn._new_stream(stream_id=1, local_closed=True)

            # HTTP/2 preamble must be sent after receipt of a HTTP/1.1 101
            self._conn._send_preamble()
        
            return self._conn.get_response(1)
=======
    # The following two methods are the implementation of the context manager
    # protocol.
    def __enter__(self):  # pragma: no cover
        return self

    def __exit__(self, type, value, tb):  # pragma: no cover
        self._conn.close()
        return False  # Never swallow exceptions.
>>>>>>> 52af7fc3

    # Can anyone say 'proxy object pattern'?
    def __getattr__(self, name):
        return getattr(self._conn, name)<|MERGE_RESOLUTION|>--- conflicted
+++ resolved
@@ -106,7 +106,6 @@
                 method=method, url=url, body=body, headers=headers
             )
 
-<<<<<<< HEAD
     def get_response(self):
         """
         Returns a response object.
@@ -132,7 +131,7 @@
             self._conn._send_preamble()
         
             return self._conn.get_response(1)
-=======
+
     # The following two methods are the implementation of the context manager
     # protocol.
     def __enter__(self):  # pragma: no cover
@@ -141,7 +140,6 @@
     def __exit__(self, type, value, tb):  # pragma: no cover
         self._conn.close()
         return False  # Never swallow exceptions.
->>>>>>> 52af7fc3
 
     # Can anyone say 'proxy object pattern'?
     def __getattr__(self, name):
