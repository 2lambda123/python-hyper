--- conflicted
+++ resolved
@@ -132,14 +132,9 @@
             return sum(map(len, list))
 
         # Keep reading until the stream is closed or we get enough data.
-<<<<<<< HEAD
-        while not self._remote_closed and (amt is None or listlen(self.data) < amt):
-            self._recv_cb(stream_id=self.stream_id)
-=======
         while (not self.remote_closed and
                 (amt is None or listlen(self.data) < amt)):
-            self._recv_cb()
->>>>>>> 065b5390
+            self._recv_cb(stream_id=self.stream_id)
 
         result = b''.join(self.data)
         self.data = []
@@ -150,13 +145,8 @@
         Reads a single data frame from the stream and returns it.
         """
         # Keep reading until the stream is closed or we have a data frame.
-<<<<<<< HEAD
-        while not self._remote_closed and not self.data:
-            self._recv_cb(stream_id=self.stream_id)
-=======
         while not self.remote_closed and not self.data:
-            self._recv_cb()
->>>>>>> 065b5390
+            self._recv_cb(stream_id=self.stream_id)
 
         try:
             return self.data.pop(0)
@@ -250,16 +240,8 @@
                   were sent.
         """
         # Keep reading until the stream is done.
-<<<<<<< HEAD
-        # TODO: Right now this doesn't handle CONTINUATION blocks in trailers.
-        # The idea of receiving such a thing is mind-boggling it's so unlikely,
-        # but we should fix this up at some stage.
-        while not self._remote_closed:
-            self._recv_cb(stream_id=self.stream_id)
-=======
         while not self.remote_closed:
-            self._recv_cb()
->>>>>>> 065b5390
+            self._recv_cb(stream_id=self.stream_id)
 
         return self.response_trailers
 
