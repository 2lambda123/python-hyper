pytest
pytest-xdist
pytest-cov
requests
mock
<<<<<<< HEAD
futures
=======
hpack
>>>>>>> 065b5390
<|MERGE_RESOLUTION|>--- conflicted
+++ resolved
@@ -3,8 +3,4 @@
 pytest-cov
 requests
 mock
-<<<<<<< HEAD
-futures
-=======
-hpack
->>>>>>> 065b5390
+futures; python_version < '3.0'